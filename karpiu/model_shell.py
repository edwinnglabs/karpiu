--- conflicted
+++ resolved
@@ -56,6 +56,8 @@
         self.input_mask, self.result_mask, self.calc_mask = self._define_masks()
     
         # (n_result_steps, )
+        self.result_dt_array = self.df.loc[self.result_mask, self.date_col].values
+        self.calc_dt_array = self.df.loc[self.calc_mask, self.date_col].values
         self.result_dt_array = self.df.loc[self.result_mask, self.date_col].values
         self.calc_dt_array = self.df.loc[self.calc_mask, self.date_col].values
 
@@ -123,21 +125,16 @@
         df_zero.loc[:, self.target_regressors] = 0.0
         zero_pred_df = model.predict(df=df_zero, decompose=True)
 
-<<<<<<< HEAD
-=======
         # prediction when all target regressors are set to zero
 
->>>>>>> 31316c06
+        # (n_calc_steps, )
+        self.base_comp_calc = zero_pred_df.loc[self.calc_mask, "prediction"].values
+
         # (n_calc_steps, )
         self.base_comp_calc = zero_pred_df.loc[self.calc_mask, "prediction"].values
         # (n_result_steps, )
         self.base_comp_result = zero_pred_df.loc[self.result_mask, "prediction"].values
-<<<<<<< HEAD
-        # (n_input_setps, )
-        self.base_comp_result = zero_pred_df.loc[self.input_mask, "prediction"].values
-=======
 
->>>>>>> 31316c06
 
     def _define_masks(
         self,
